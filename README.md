# lean4-samples
Code samples for Lean 4.

## Get started

In order to run these samples you need a working Lean 4 environment.
See [Quickstart](https://leanprover.github.io/lean4/doc/quickstart.html)
instructions on how to set that up.

## Hello world

Every language needs a [simple hello world sample](HelloWorld/readme.md).

<<<<<<< HEAD
## Guess My Number

Program generates a number, and user guesses it. [simple guess-my-number game](GuessMyNumber/Readme.md).
=======
## CSV Parser

[CSV parser](CSVParser/README.md) is the simplest practical CSV parser you can write in Lean.
>>>>>>> abfe2521
<|MERGE_RESOLUTION|>--- conflicted
+++ resolved
@@ -11,12 +11,10 @@
 
 Every language needs a [simple hello world sample](HelloWorld/readme.md).
 
-<<<<<<< HEAD
 ## Guess My Number
 
 Program generates a number, and user guesses it. [simple guess-my-number game](GuessMyNumber/Readme.md).
-=======
+
 ## CSV Parser
 
 [CSV parser](CSVParser/README.md) is the simplest practical CSV parser you can write in Lean.
->>>>>>> abfe2521
